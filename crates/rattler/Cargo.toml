[package]
name = "rattler"
version = "0.1.0"
edition = "2021"

# See more keys and their definitions at https://doc.rust-lang.org/cargo/reference/manifest.html
[features]
default = ['native-tls']
native-tls = ['reqwest/native-tls']
rustls-tls = ['reqwest/rustls-tls']

[dependencies]
anyhow = "1.0.44"
<<<<<<< HEAD
clap = { version="3.2.14", features=["derive"] }
tokio = { version = "1.12.0", features = ["full", "io-util"] }
tokio-util = { version = "0.7.3", features = ["codec", "io"] }
tokio-tar = { version="0.3.0", git="https://github.com/baszalmstra/tokio-tar", branch="fix/attempt_to_subtract_with_overflow"}
=======
async-compression = {version="0.3.12", features=["gzip", "futures-bufread", "tokio"] }
bytes = "1.1.0"
derive_more = "0.99.16"
extendhash = "1.0.9"
>>>>>>> f0c1f880
futures = "0.3.17"
fxhash = "0.2.1"
<<<<<<< HEAD
serde_with="2.0.0"
pubgrub = { git="https://github.com/baszalmstra/pubgrub.git", branch="feat/inclusive_range" }
reqwest = { version = "0.11.6", default-features = false, features = ["stream", "json", "gzip"] }
thiserror = "1.0.30"
url = { version = "2.2.2", features = ["serde"] }
regex = "1.5.4"
indicatif = { version="0.17.1", features=["improved_unicode"] }
bytes = "1.1.0"
smallvec = { version="1.8.0", features=["serde", "const_new", "const_generics", "union"] }
itertools = "0.10.3"
tracing = "0.1.29"
once_cell = "1.8.0"
derive_more = "0.99.16"
nom = "7.1.0"
dirs = "4.0.0"
async-compression = {version="0.3.12", features=["gzip", "futures-bufread", "tokio", "bzip2"] }
pretty_env_logger = "0.4.0"
=======
indicatif = { version="0.17.0-rc.6", features=["improved_unicode"] }
itertools = "0.10.3"
>>>>>>> f0c1f880
libc = "0.2"
libz-sys = { version = "1.1.0", default-features = false, features = ["static"] }
nom = "7.1.0"
once_cell = "1.8.0"
pin-project-lite = "0.2.9"
regex = "1.5.4"
reqwest = { version = "0.11.6", features = ["stream"] }
serde = { version = "1.0.130", features = ["derive"] }
serde_json = { version="1.0.68", features=["raw_value"] }
serde_with="2.0.0"
smallvec = { version="1.8.0", features=["serde", "const_new", "const_generics", "union"] }
tempfile = "3.3.0"
thiserror = "1.0.30"
tokio = { version = "1.12.0", features = ["rt", "io-util"] }
tokio-util = { version = "0.7.3", features = ["codec", "io"] }
tracing = "0.1.29"
url = { version = "2.2.2", features = ["serde"] }

[dev-dependencies]
rand = "0.8.4"
insta = { version="1.16.0", features=["yaml"] }
proptest = "1.0.0"
axum = "0.5.13"
tower-http = { version="0.3.4", features=["fs", "compression-gzip"] }
tokio-test = "0.4.2"

[build-dependencies]
cc = "1"
anyhow = "1"
bindgen = "0.60"
cmake = "0.1"

[package.metadata.cargo-udeps.ignore]
# libz-sys is required to build libsolv properly
normal = ["libz-sys"]<|MERGE_RESOLUTION|>--- conflicted
+++ resolved
@@ -11,48 +11,22 @@
 
 [dependencies]
 anyhow = "1.0.44"
-<<<<<<< HEAD
-clap = { version="3.2.14", features=["derive"] }
-tokio = { version = "1.12.0", features = ["full", "io-util"] }
-tokio-util = { version = "0.7.3", features = ["codec", "io"] }
-tokio-tar = { version="0.3.0", git="https://github.com/baszalmstra/tokio-tar", branch="fix/attempt_to_subtract_with_overflow"}
-=======
-async-compression = {version="0.3.12", features=["gzip", "futures-bufread", "tokio"] }
+async-compression = {version="0.3.12", features=["gzip", "futures-bufread", "tokio", "bzip2"] }
 bytes = "1.1.0"
 derive_more = "0.99.16"
+dirs = "4.0.0"
 extendhash = "1.0.9"
->>>>>>> f0c1f880
 futures = "0.3.17"
 fxhash = "0.2.1"
-<<<<<<< HEAD
-serde_with="2.0.0"
-pubgrub = { git="https://github.com/baszalmstra/pubgrub.git", branch="feat/inclusive_range" }
-reqwest = { version = "0.11.6", default-features = false, features = ["stream", "json", "gzip"] }
-thiserror = "1.0.30"
-url = { version = "2.2.2", features = ["serde"] }
-regex = "1.5.4"
 indicatif = { version="0.17.1", features=["improved_unicode"] }
-bytes = "1.1.0"
-smallvec = { version="1.8.0", features=["serde", "const_new", "const_generics", "union"] }
 itertools = "0.10.3"
-tracing = "0.1.29"
-once_cell = "1.8.0"
-derive_more = "0.99.16"
-nom = "7.1.0"
-dirs = "4.0.0"
-async-compression = {version="0.3.12", features=["gzip", "futures-bufread", "tokio", "bzip2"] }
-pretty_env_logger = "0.4.0"
-=======
-indicatif = { version="0.17.0-rc.6", features=["improved_unicode"] }
-itertools = "0.10.3"
->>>>>>> f0c1f880
 libc = "0.2"
 libz-sys = { version = "1.1.0", default-features = false, features = ["static"] }
 nom = "7.1.0"
 once_cell = "1.8.0"
 pin-project-lite = "0.2.9"
 regex = "1.5.4"
-reqwest = { version = "0.11.6", features = ["stream"] }
+reqwest = { version = "0.11.6", default-features = false, features = ["stream", "json", "gzip"] }
 serde = { version = "1.0.130", features = ["derive"] }
 serde_json = { version="1.0.68", features=["raw_value"] }
 serde_with="2.0.0"
@@ -60,6 +34,7 @@
 tempfile = "3.3.0"
 thiserror = "1.0.30"
 tokio = { version = "1.12.0", features = ["rt", "io-util"] }
+tokio-tar = { version="0.3.0", git="https://github.com/baszalmstra/tokio-tar", branch="fix/attempt_to_subtract_with_overflow"}
 tokio-util = { version = "0.7.3", features = ["codec", "io"] }
 tracing = "0.1.29"
 url = { version = "2.2.2", features = ["serde"] }
