--- conflicted
+++ resolved
@@ -165,91 +165,6 @@
         }
     }
 }
-<<<<<<< HEAD
-
-#[cfg(test)]
-mod tests {
-    use crate::MatchSpecConstraints;
-    use crate::{ChannelConfig, MatchSpec, RepoData};
-    use itertools::Itertools;
-    use pubgrub::version_set::VersionSet;
-    use std::fs::File;
-    use std::io::BufReader;
-    use std::path::PathBuf;
-
-    fn repo_data() -> RepoData {
-        let manifest_dir = PathBuf::from(env!("CARGO_MANIFEST_DIR"));
-        let repo_data_path = manifest_dir.join("resources/conda_forge_noarch_repodata.json");
-
-        let reader = BufReader::new(File::open(repo_data_path).unwrap());
-        serde_json::from_reader(reader).unwrap()
-    }
-
-    #[test]
-    fn test_versions() {
-        let repo_data = repo_data();
-        let all_versions = repo_data.packages.values();
-        for record in all_versions {
-            assert!(!MatchSpecConstraints::empty().contains(record));
-            assert!(MatchSpecConstraints::full().contains(record));
-            assert!(MatchSpecConstraints::singleton(record.clone()).contains(record));
-            assert!(!MatchSpecConstraints::singleton(record.clone())
-                .complement()
-                .contains(record));
-        }
-    }
-
-    #[test]
-    fn test_version_compare() {
-        let repo_data = repo_data();
-        for record in repo_data.packages.values().take(100) {
-            for record2 in repo_data.packages.values().take(100) {
-                assert_ne!(record2 < record, record2 >= record);
-                assert_ne!(record2 <= record, record2 > record);
-                assert_ne!(record2 == record, record2 != record);
-                assert_ne!(record2 >= record, record2 < record);
-                assert_ne!(record2 > record, record2 <= record);
-            }
-        }
-    }
-
-    #[test]
-    fn test_version_and_set() {
-        let repo_data = repo_data();
-        let sets = repo_data
-            .packages
-            .values()
-            .flat_map(|p| p.depends.iter())
-            .map(|d| {
-                MatchSpecConstraints::from(
-                    MatchSpec::from_str(d, &ChannelConfig::default()).unwrap(),
-                )
-            })
-            .take(100);
-        let versions = repo_data.packages.values().take(100).collect_vec();
-        for set in sets {
-            assert_eq!(
-                MatchSpecConstraints::empty(),
-                set.complement().intersection(&set)
-            );
-            assert_eq!(MatchSpecConstraints::full(), set.complement().union(&set));
-
-            for version in versions.iter() {
-                assert_eq!(set.contains(version), !set.complement().contains(version));
-            }
-        }
-        for record in repo_data.packages.values().take(100) {
-            for record2 in repo_data.packages.values().take(100) {
-                assert_ne!(record2 < record, record2 >= record);
-                assert_ne!(record2 <= record, record2 > record);
-                assert_ne!(record2 == record, record2 != record);
-                assert_ne!(record2 >= record, record2 < record);
-                assert_ne!(record2 > record, record2 <= record);
-            }
-        }
-    }
-}
-=======
 //
 // #[cfg(test)]
 // mod tests {
@@ -276,10 +191,10 @@
 //         for record in all_versions {
 //             assert!(!MatchSpecConstraints::empty().contains(record));
 //             assert!(MatchSpecConstraints::full().contains(record));
-//             assert!(MatchSpecConstraints::singleton(record.clone()).contains(&record));
+//             assert!(MatchSpecConstraints::singleton(record.clone()).contains(record));
 //             assert!(!MatchSpecConstraints::singleton(record.clone())
 //                 .complement()
-//                 .contains(&record));
+//                 .contains(record));
 //         }
 //     }
 //
@@ -306,7 +221,7 @@
 //             .flat_map(|p| p.depends.iter())
 //             .map(|d| {
 //                 MatchSpecConstraints::from(
-//                     MatchSpec::from_str(&d, &ChannelConfig::default()).unwrap(),
+//                     MatchSpec::from_str(d, &ChannelConfig::default()).unwrap(),
 //                 )
 //             })
 //             .take(100);
@@ -319,7 +234,7 @@
 //             assert_eq!(MatchSpecConstraints::full(), set.complement().union(&set));
 //
 //             for version in versions.iter() {
-//                 assert_eq!(set.contains(&version), !set.complement().contains(&version));
+//                 assert_eq!(set.contains(version), !set.complement().contains(version));
 //             }
 //         }
 //         for record in repo_data.packages.values().take(100) {
@@ -332,5 +247,4 @@
 //             }
 //         }
 //     }
-// }
->>>>>>> 33d5367a
+// }