//! This module contains the logic to install a package into a prefix. The main entry point is the
//! [`link_package`] function.
//!
//! The [`link_package`] function takes a package directory and a target directory. The package
//! directory is the directory that contains the extracted package archive. The target directory is
//! the directory into which the package should be installed. The target directory is also called
//! the "prefix".
//!
//! The [`link_package`] function will read the `paths.json` file from the package directory and
//! link all files specified in that file into the target directory. The `paths.json` file contains
//! a list of files that should be installed and how they should be installed. For example, the
//! `paths.json` file might contain a file that should be copied into the target directory. Or it
//! might contain a file that should be linked into the target directory. The `paths.json` file
//! also contains a SHA256 hash for each file. This hash is used to verify that the file was not
//! tampered with.
pub mod apple_codesign;
mod driver;
mod entry_point;
pub mod link;
mod python;
mod transaction;

pub use crate::install::entry_point::python_entry_point_template;
pub use driver::InstallDriver;
pub use link::{link_file, LinkFileError};
pub use transaction::{Transaction, TransactionError, TransactionOperation};

use crate::install::entry_point::{
    create_unix_python_entry_point, create_windows_python_entry_point,
};
pub use apple_codesign::AppleCodeSignBehavior;
use futures::FutureExt;
pub use python::PythonInfo;
use rattler_conda_types::package::{IndexJson, LinkJson, NoArchLinks, PackageFile};
use rattler_conda_types::prefix_record::PathsEntry;
use rattler_conda_types::{package::PathsJson, Platform};
use std::cmp::Ordering;
use std::collections::binary_heap::PeekMut;
use std::collections::BinaryHeap;
use std::io::ErrorKind;
use std::sync::Arc;
use std::{
    future::ready,
    path::{Path, PathBuf},
};
use tokio::task::JoinError;
use tracing::instrument;

/// An error that might occur when installing a package.
#[derive(Debug, thiserror::Error)]
pub enum InstallError {
    /// The operation was cancelled.
    #[error("the operation was cancelled")]
    Cancelled,

    /// The paths.json file could not be read.
    #[error("failed to read 'paths.json'")]
    FailedToReadPathsJson(#[source] std::io::Error),

    /// The index.json file could not be read.
    #[error("failed to read 'index.json'")]
    FailedToReadIndexJson(#[source] std::io::Error),

    /// The link.json file could not be read.
    #[error("failed to read 'link.json'")]
    FailedToReadLinkJson(#[source] std::io::Error),

    /// A file could not be linked.
    #[error("failed to link '{0}'")]
    FailedToLink(PathBuf, #[source] LinkFileError),

    /// The target prefix is not UTF-8.
    #[error("target prefix is not UTF-8")]
    TargetPrefixIsNotUtf8,

    /// Failed to create the target directory.
    #[error("failed to create target directory")]
    FailedToCreateTargetDirectory(#[source] std::io::Error),

    /// A noarch package could not be installed because no python version was specified.
    #[error("cannot install noarch python package because there is no python version specified")]
    MissingPythonInfo,

    /// Failed to create a python entry point for a noarch package.
    #[error("failed to create Python entry point")]
    FailedToCreatePythonEntryPoint(#[source] std::io::Error),
}

impl From<JoinError> for InstallError {
    fn from(err: JoinError) -> Self {
        if let Ok(panic) = err.try_into_panic() {
            std::panic::resume_unwind(panic)
        } else {
            InstallError::Cancelled
        }
    }
}

/// Additional options to pass to [`link_package`] to modify the installation process. Using
/// [`InstallOptions::default`] works in most cases unless you want specific control over the
/// installation process.
#[derive(Default, Clone)]
pub struct InstallOptions {
    /// When files are copied/linked to the target directory hardcoded paths in these files are
    /// "patched". The hardcoded paths are replaced with the full path of the target directory, also
    /// called the "prefix".
    ///
    /// However, in exceptional cases you might want to use a different prefix than the one that is
    /// being installed to. This field allows you to do that. When its set this is used instead of
    /// the target directory.
    pub target_prefix: Option<PathBuf>,

    /// Instead of reading the `paths.json` file from the package directory itself, use the data
    /// specified here.
    ///
    /// This is sometimes useful to avoid reading the file twice or when you want to modify
    /// installation process externally.
    pub paths_json: Option<PathsJson>,

    /// Instead of reading the `index.json` file from the package directory itself, use the data
    /// specified here.
    ///
    /// This is sometimes useful to avoid reading the file twice or when you want to modify
    /// installation process externally.
    pub index_json: Option<IndexJson>,

    /// Instead of reading the `link.json` file from the package directory itself, use the data
    /// specified here.
    ///
    /// This is sometimes useful to avoid reading the file twice or when you want to modify
    /// installation process externally.
    ///
    /// Because the the `link.json` file is optional this fields is using a doubly wrapped Option.
    /// The first `Option` is to indicate whether or not this value is set. The second Option is the
    /// [`LinkJson`] to use or `None` if you want to force that there is no [`LinkJson`].
    ///
    /// This struct is only used if the package to be linked is a noarch Python package.
    pub link_json: Option<Option<LinkJson>>,

    /// Whether or not to use symbolic links where possible. If this is set to `Some(false)`
    /// symlinks are disabled, if set to `Some(true)` symbolic links are alwas used when specified
    /// in the [`info/paths.json`] file even if this is not supported. If the value is set to `None`
    /// symbolic links are only used if they are supported.
    ///
    /// Windows only supports symbolic links in specific cases.
    pub allow_symbolic_links: Option<bool>,

    /// Whether or not to use hard links where possible. If this is set to `Some(false)` the use of
    /// hard links is disabled, if set to `Some(true)` hard links are always used when specified
    /// in the [`info/paths.json`] file even if this is not supported. If the value is set to `None`
    /// hard links are only used if they are supported. A dummy hardlink is created to determine
    /// support.
    ///
    /// Hard links are supported by most OSes but often require that the hard link and its content
    /// are on the same filesystem.
    pub allow_hard_links: Option<bool>,

    /// The platform for which the package is installed. Some operations like signing require
    /// different behavior depending on the platform. If the field is set to `None` the current
    /// platform is used.
    pub platform: Option<Platform>,

    /// Python version information of the python distribution installed within the environment. This
    /// is only used when installing noarch Python packages. Noarch python packages are python
    /// packages that contain python source code that has to be installed in the correct
    /// site-packages directory based on the version of python. This site-packages directory depends
    /// on the version of python, therefor it must be provided when linking.
    ///
    /// If you're installing a noarch python package and do not provide this field, the
    /// [`link_package`] function will return [`InstallError::MissingPythonInfo`].
    pub python_info: Option<PythonInfo>,

    /// For binaries on macOS ARM64 (Apple Silicon), binaries need to be signed with an ad-hoc
    /// certificate to properly work. This field controls wether or not to do that.
    /// Code signing is only executed when the target platform is macOS ARM64. By default,
    /// codesigning will fail the installation if it fails. This behavior can be changed by setting
    /// this field to `AppleCodeSignBehavior::Ignore` or `AppleCodeSignBehavior::DoNothing`.
    ///
    /// To sign the binaries, the `/usr/bin/codesign` executable is called with `--force` and
    /// `--sign -` arguments. The `--force` argument is used to overwrite existing signatures, and
    /// the `--sign -` argument is used to sign with an ad-hoc certificate.
    /// Ad-hoc signing does not use an identity at all, and identifies exactly one instance of code.
    pub apple_codesign_behavior: AppleCodeSignBehavior,
}

/// Given an extracted package archive (`package_dir`), installs its files to the `target_dir`.
///
/// Returns a [`PathsEntry`] for every file that was linked into the target directory. The entries
/// are ordered in the same order as they appear in the `paths.json` file of the package.
#[instrument(skip_all, fields(package_dir = %package_dir.display()))]
pub async fn link_package(
    package_dir: &Path,
    target_dir: &Path,
    driver: &InstallDriver,
    options: InstallOptions,
) -> Result<Vec<PathsEntry>, InstallError> {
    // Determine the target prefix for linking
    let target_prefix = options
        .target_prefix
        .as_deref()
        .unwrap_or(target_dir)
        .to_str()
        .ok_or(InstallError::TargetPrefixIsNotUtf8)?
        .to_owned();

    // Ensure target directory exists
    tokio::fs::create_dir_all(&target_dir)
        .await
        .map_err(InstallError::FailedToCreateTargetDirectory)?;

    // Reuse or read the `paths.json` and `index.json` files from the package directory
    let paths_json = read_paths_json(package_dir, driver, options.paths_json);
    let index_json = read_index_json(package_dir, driver, options.index_json);
    let (paths_json, index_json) = tokio::try_join!(paths_json, index_json)?;

    // Error out if this is a noarch python package but the python information is missing.
    if index_json.noarch.is_python() && options.python_info.is_none() {
        return Err(InstallError::MissingPythonInfo);
    }

    // Parse the `link.json` file and extract entry points from it.
    let link_json = if index_json.noarch.is_python() {
        read_link_json(package_dir, driver, options.link_json.flatten()).await?
    } else {
        None
    };

    // Determine whether or not we can use symbolic links
    let (allow_symbolic_links, allow_hard_links) = tokio::join!(
        // Determine if we can use symlinks
        match options.allow_symbolic_links {
            Some(value) => ready(value).left_future(),
            None => can_create_symlinks(target_dir).right_future(),
        },
        // Determine if we can use hard links
        match options.allow_hard_links {
            Some(value) => ready(value).left_future(),
            None => can_create_hardlinks(target_dir, package_dir).right_future(),
        }
    );

    // Determine the platform to use
    let platform = options.platform.unwrap_or(Platform::current());

    // Construct a channel to will hold the results of the different linking stages
    let (tx, mut rx) = tokio::sync::mpsc::channel(driver.concurrency_limit());

    // Wrap the python info in an `Arc` so we can more easily share it with async tasks.
    let python_info = options.python_info.map(Arc::new);

    // Start linking all package files in parallel
    let mut number_of_paths_entries = 0;
    for entry in paths_json.paths {
        let package_dir = package_dir.to_owned();
        let target_dir = target_dir.to_owned();
        let target_prefix = target_prefix.clone();
        let python_info = python_info.clone();

        // Spawn a task to link the specific file. Note that these tasks are throttled by the
        // driver. So even though we might spawn thousands of tasks they might not all run
        // parallel because the driver dictates that only N tasks can run in parallel at the same
        // time.
        let tx = tx.clone();
        driver.spawn_throttled_and_forget(move || {
            // Return immediately if the receiver was closed. This can happen if a previous step
            // failed. In that case we do not want to continue the installation.
            if tx.is_closed() {
                return;
            }

            let linked_file_result = match link_file(
                index_json.noarch,
                &entry,
                &package_dir,
                &target_dir,
                &target_prefix,
                allow_symbolic_links && !entry.no_link,
                allow_hard_links && !entry.no_link,
                platform,
                python_info.as_deref(),
                options.apple_codesign_behavior,
            ) {
                Ok(result) => Ok((
                    number_of_paths_entries,
                    PathsEntry {
                        relative_path: result.relative_path,
                        path_type: entry.path_type.into(),
                        no_link: entry.no_link,
                        sha256: entry.sha256,
                        sha256_in_prefix: Some(result.sha256),
                        size_in_bytes: Some(result.file_size),
                    },
                )),
                Err(e) => Err(InstallError::FailedToLink(entry.relative_path.clone(), e)),
            };

            // Send the result to the main task for further processing.
            let _ = tx.blocking_send(linked_file_result);
        });

        number_of_paths_entries += 1;
    }

    // If this package is a noarch python package we also have to create entry points.
    //
    // Be careful with the fact that this code is currently running in parallel with the linking of
    // individual files.
    if let Some(link_json) = link_json {
        // Parse the `link.json` file and extract entry points from it.
        let entry_points = match link_json.noarch {
            NoArchLinks::Python(entry_points) => entry_points.entry_points,
            NoArchLinks::Generic => {
                unreachable!("we only use link.json for noarch: python packages")
            }
        };

        // Get python info
        let python_info = python_info
            .clone()
            .expect("should be safe because its checked above that this contains a value");

        // Create entry points for each listed item. This is different between Windows and unix
        // because on Windows, two PathEntry's are created whereas on Linux only one is created.
        for entry_point in entry_points {
            let tx = tx.clone();
            let python_info = python_info.clone();
            let target_dir = target_dir.to_owned();
            let target_prefix = target_prefix.clone();

            if platform.is_windows() {
                driver.spawn_throttled_and_forget(move || {
                    // Return immediately if the receiver was closed. This can happen if a previous step
                    // failed. In that case we do not want to continue the installation.
                    if tx.is_closed() {
                        return;
                    }

                    match create_windows_python_entry_point(
                        &target_dir,
                        &target_prefix,
                        &entry_point,
                        &python_info,
                    ) {
                        Ok([a, b]) => {
                            let _ = tx.blocking_send(Ok((number_of_paths_entries, a)));
                            let _ = tx.blocking_send(Ok((number_of_paths_entries + 1, b)));
                        }
                        Err(e) => {
                            let _ = tx.blocking_send(Err(
                                InstallError::FailedToCreatePythonEntryPoint(e),
                            ));
                        }
                    }
                });
                number_of_paths_entries += 2;
            } else {
                driver.spawn_throttled_and_forget(move || {
                    // Return immediately if the receiver was closed. This can happen if a previous step
                    // failed. In that case we do not want to continue the installation.
                    if tx.is_closed() {
                        return;
                    }

                    let result = match create_unix_python_entry_point(
                        &target_dir,
                        &target_prefix,
                        &entry_point,
                        &python_info,
                    ) {
                        Ok(a) => Ok((number_of_paths_entries, a)),
                        Err(e) => Err(InstallError::FailedToCreatePythonEntryPoint(e)),
                    };

                    let _ = tx.blocking_send(result);
                });
                number_of_paths_entries += 1;
            }
        }
    }

    // Drop the transmitter on the current task. This ensures that the only alive transmitters are
    // owned by tasks that are running in the background. When we try to receive stuff over the
    // channel we can then know that all tasks are done if all senders are dropped.
    drop(tx);

    // Await the result of all the background tasks. The background tasks are scheduled in order,
    // however, they can complete in any order. This means we have to reorder them back into
    // their original order. This is achieved by waiting to add finished results to the result Vec,
    // if the result before it has not yet finished. To that end we use a `BinaryHeap` as a priority
    // queue which will buffer up finished results that finished before their predecessor.
    //
    // What makes this loop special is that it also aborts if any of the returned results indicate
    // a failure.
    let mut paths = Vec::with_capacity(number_of_paths_entries);
    let mut out_of_order_queue =
        BinaryHeap::<OrderWrapper<PathsEntry>>::with_capacity(driver.concurrency_limit());
    while let Some(link_result) = rx.recv().await {
        let (index, data) = link_result?;

        if index == paths.len() {
            // If this is the next element expected in the sorted list, add it immediately. This
            // basically means the future finished in order.
            paths.push(data);

            // By adding a finished future we have to check if there might also be another future
            // that finished earlier and should also now be added to the result Vec.
            while let Some(next_output) = out_of_order_queue.peek_mut() {
                if next_output.index == paths.len() {
                    paths.push(PeekMut::pop(next_output).data);
                } else {
                    break;
                }
            }
        } else {
            // Otherwise add it to the out of order queue. This means that we still have to wait for
            // an another element before we can add the result to the ordered list.
            out_of_order_queue.push(OrderWrapper { index, data });
        }
    }
    debug_assert_eq!(
        paths.len(),
        paths.capacity(),
        "some futures where not added to the result"
    );

    Ok(paths)
}

/// A helper function that reads the `paths.json` file from a package unless it has already been
/// provided, in which case it is returned immediately.
async fn read_paths_json(
    package_dir: &Path,
    driver: &InstallDriver,
    paths_json: Option<PathsJson>,
) -> Result<PathsJson, InstallError> {
    if let Some(paths_json) = paths_json {
        Ok(paths_json)
    } else {
        let package_dir = package_dir.to_owned();
        driver
            .spawn_throttled(move || {
                PathsJson::from_package_directory_with_deprecated_fallback(&package_dir)
                    .map_err(InstallError::FailedToReadPathsJson)
            })
            .await
    }
}

/// A helper function that reads the `index.json` file from a package unless it has already been
/// provided, in which case it is returned immediately.
async fn read_index_json(
    package_dir: &Path,
    driver: &InstallDriver,
    index_json: Option<IndexJson>,
) -> Result<IndexJson, InstallError> {
    if let Some(index) = index_json {
        Ok(index)
    } else {
        let package_dir = package_dir.to_owned();
        driver
            .spawn_throttled(move || {
                IndexJson::from_package_directory(package_dir)
                    .map_err(InstallError::FailedToReadIndexJson)
            })
            .await
    }
}

/// A helper function that reads the `link.json` file from a package unless it has already been
/// provided, in which case it is returned immediately.
async fn read_link_json(
    package_dir: &Path,
    driver: &InstallDriver,
    index_json: Option<LinkJson>,
) -> Result<Option<LinkJson>, InstallError> {
    if let Some(index) = index_json {
        Ok(Some(index))
    } else {
        let package_dir = package_dir.to_owned();
        driver
            .spawn_throttled(move || {
                LinkJson::from_package_directory(package_dir)
                    .map_or_else(
                        |e| {
                            // Its ok if the file is not present.
                            if e.kind() == ErrorKind::NotFound {
                                Ok(None)
                            } else {
                                Err(e)
                            }
                        },
                        |link_json| Ok(Some(link_json)),
                    )
                    .map_err(InstallError::FailedToReadLinkJson)
            })
            .await
    }
}

/// A helper struct for a `BinaryHeap` to provides ordering to items that are otherwise unordered.
struct OrderWrapper<T> {
    index: usize,
    data: T,
}

impl<T> PartialEq for OrderWrapper<T> {
    fn eq(&self, other: &Self) -> bool {
        self.index == other.index
    }
}

impl<T> Eq for OrderWrapper<T> {}

impl<T> PartialOrd for OrderWrapper<T> {
    fn partial_cmp(&self, other: &Self) -> Option<Ordering> {
        Some(self.cmp(other))
    }
}

impl<T> Ord for OrderWrapper<T> {
    fn cmp(&self, other: &Self) -> Ordering {
        // BinaryHeap is a max heap, so compare backwards here.
        other.index.cmp(&self.index)
    }
}

/// Returns true if it is possible to create symlinks in the target directory.
async fn can_create_symlinks(target_dir: &Path) -> bool {
    let uuid = uuid::Uuid::new_v4();
    let symlink_path = target_dir.join(format!("symtest_{uuid}"));
    #[cfg(windows)]
    let result = tokio::fs::symlink_file("./", &symlink_path).await;
    #[cfg(unix)]
    let result = tokio::fs::symlink("./", &symlink_path).await;
    match result {
        Ok(_) => {
            if let Err(e) = tokio::fs::remove_file(&symlink_path).await {
                tracing::warn!(
                    "failed to delete temporary file '{}': {e}",
                    symlink_path.display()
                );
            }
            true
        }
        Err(e) => {
            tracing::debug!(
                "failed to create symlink in target directory: {e}. Disabling use of symlinks."
            );
            false
        }
    }
}

/// Returns true if it is possible to create hard links from the target directory to the package
/// cache directory.
<<<<<<< HEAD
async fn can_create_hardlinks(
    paths_json: &PathsJson,
    target_dir: &Path,
    package_dir: &Path,
) -> bool {
    let dst_link_path = target_dir.join(format!("sentinel_{}", uuid::Uuid::new_v4()));
    let src_link_path = match paths_json.paths.first() {
        Some(path) => package_dir.join(&path.relative_path),
        None => return false,
    };
    tokio::task::spawn_blocking(
        move || match std::fs::hard_link(&src_link_path, &dst_link_path) {
            Ok(_) => {
                if let Err(e) = std::fs::remove_file(&dst_link_path) {
                    tracing::warn!(
                        "failed to delete temporary file '{}': {e}",
                        dst_link_path.display()
                    );
                }
                true
            }
            Err(e) => {
                tracing::debug!(
                "failed to create hard link in target directory: {e}. Disabling use of hard links."
            );
                false
            }
        },
    )
    .await
    .unwrap_or(false)
=======
async fn can_create_hardlinks(target_dir: &Path, package_dir: &Path) -> bool {
    paths_have_same_filesystem(target_dir, package_dir).await
}

/// Returns true if two paths share the same filesystem
#[cfg(unix)]
async fn paths_have_same_filesystem(a: &Path, b: &Path) -> bool {
    use std::os::unix::fs::MetadataExt;
    match tokio::join!(tokio::fs::metadata(a), tokio::fs::metadata(b)) {
        (Ok(a), Ok(b)) => a.dev() == b.dev(),
        _ => false,
    }
}

/// Returns true if two paths share the same filesystem
#[cfg(not(unix))]
async fn paths_have_same_filesystem(a: &Path, b: &Path) -> bool {
    match (a.canonicalize(), b.canonicalize()) {
        (Ok(a), Ok(b)) => a.components().next() == b.components().next(),
        _ => false,
    }
>>>>>>> 2c4c21e8
}

#[cfg(test)]
mod test {
    use crate::install::{InstallDriver, PythonInfo};
    use crate::{
        get_test_data_dir,
        install::{link_package, InstallOptions},
        package_cache::PackageCache,
    };
    use futures::{stream, StreamExt};
    use itertools::Itertools;
    use rattler_conda_types::package::ArchiveIdentifier;
    use rattler_conda_types::{ExplicitEnvironmentSpec, Platform, Version};
    use rattler_lock::CondaLock;
    use rattler_networking::AuthenticatedClient;

    use std::env::temp_dir;
    use std::process::Command;
    use std::str::FromStr;
    use tempfile::tempdir;
    use url::Url;

    #[tracing_test::traced_test]
    #[tokio::test]
    pub async fn test_explicit_lock() {
        // Load a prepared explicit environment file for the current platform.
        let current_platform = Platform::current();
        let explicit_env_path =
            get_test_data_dir().join(format!("python/explicit-env-{current_platform}.txt"));
        let env = ExplicitEnvironmentSpec::from_path(&explicit_env_path).unwrap();

        assert_eq!(env.platform, Some(current_platform), "the platform for which the explicit lock file was created does not match the current platform");

        test_install_python(
            env.packages.iter().map(|p| &p.url),
            "explicit",
            current_platform,
        )
        .await;
    }

    #[tracing_test::traced_test]
    #[tokio::test]
    pub async fn test_conda_lock() {
        // Load a prepared explicit environment file for the current platform.
        let lock_path = get_test_data_dir().join("conda-lock/python-conda-lock.yml");
        let lock = CondaLock::from_path(&lock_path).unwrap();

        let current_platform = Platform::current();
        assert!(lock.metadata.platforms.iter().contains(&current_platform), "the platform for which the explicit lock file was created does not match the current platform");

        test_install_python(
            lock.get_packages_by_platform(current_platform)
                .filter_map(|p| Some(&p.as_conda()?.url)),
            "conda-lock",
            current_platform,
        )
        .await;
    }

    pub async fn test_install_python(
        urls: impl Iterator<Item = &Url>,
        cache_name: &str,
        platform: Platform,
    ) {
        // Open a package cache in the systems temporary directory with a specific name. This allows
        // us to reuse a package cache across multiple invocations of this test. Useful if you're
        // debugging.
        let package_cache = PackageCache::new(temp_dir().join("rattler").join(cache_name));

        // Create an HTTP client we can use to download packages
        let client = AuthenticatedClient::default();

        // Specify python version
        let python_version =
            PythonInfo::from_version(&Version::from_str("3.11.0").unwrap(), platform).unwrap();

        // Download and install each layer into an environment.
        let install_driver = InstallDriver::default();
        let target_dir = tempdir().unwrap();
        stream::iter(urls)
            .for_each_concurrent(Some(50), |package_url| {
                let prefix_path = target_dir.path();
                let client = client.clone();
                let package_cache = &package_cache;
                let install_driver = &install_driver;
                let python_version = &python_version;
                async move {
                    // Populate the cache
                    let package_info = ArchiveIdentifier::try_from_url(package_url).unwrap();
                    let package_dir = package_cache
                        .get_or_fetch_from_url(package_info, package_url.clone(), client.clone())
                        .await
                        .unwrap();

                    // Install the package to the prefix
                    link_package(
                        &package_dir,
                        prefix_path,
                        install_driver,
                        InstallOptions {
                            python_info: Some(python_version.clone()),
                            ..Default::default()
                        },
                    )
                    .await
                    .unwrap();
                }
            })
            .await;

        // Run the python command and validate the version it outputs
        let python_path = if Platform::current().is_windows() {
            "python.exe"
        } else {
            "bin/python"
        };
        let python_version = Command::new(target_dir.path().join(python_path))
            .arg("--version")
            .output()
            .unwrap();

        assert!(python_version.status.success());
        assert_eq!(
            String::from_utf8_lossy(&python_version.stdout).trim(),
            "Python 3.11.0"
        );
    }

    #[tracing_test::traced_test]
    #[tokio::test]
    async fn test_prefix_paths() {
        let environment_dir = tempfile::TempDir::new().unwrap();
        let package_dir = tempfile::TempDir::new().unwrap();

        // Create package cache
        rattler_package_streaming::fs::extract(
            &get_test_data_dir().join("ruff-0.0.171-py310h298983d_0.conda"),
            package_dir.path(),
        )
        .unwrap();

        // Link the package
        let paths = link_package(
            package_dir.path(),
            environment_dir.path(),
            &InstallDriver::default(),
            Default::default(),
        )
        .await
        .unwrap();

        insta::assert_yaml_snapshot!(paths);
    }
}<|MERGE_RESOLUTION|>--- conflicted
+++ resolved
@@ -553,39 +553,6 @@
 
 /// Returns true if it is possible to create hard links from the target directory to the package
 /// cache directory.
-<<<<<<< HEAD
-async fn can_create_hardlinks(
-    paths_json: &PathsJson,
-    target_dir: &Path,
-    package_dir: &Path,
-) -> bool {
-    let dst_link_path = target_dir.join(format!("sentinel_{}", uuid::Uuid::new_v4()));
-    let src_link_path = match paths_json.paths.first() {
-        Some(path) => package_dir.join(&path.relative_path),
-        None => return false,
-    };
-    tokio::task::spawn_blocking(
-        move || match std::fs::hard_link(&src_link_path, &dst_link_path) {
-            Ok(_) => {
-                if let Err(e) = std::fs::remove_file(&dst_link_path) {
-                    tracing::warn!(
-                        "failed to delete temporary file '{}': {e}",
-                        dst_link_path.display()
-                    );
-                }
-                true
-            }
-            Err(e) => {
-                tracing::debug!(
-                "failed to create hard link in target directory: {e}. Disabling use of hard links."
-            );
-                false
-            }
-        },
-    )
-    .await
-    .unwrap_or(false)
-=======
 async fn can_create_hardlinks(target_dir: &Path, package_dir: &Path) -> bool {
     paths_have_same_filesystem(target_dir, package_dir).await
 }
@@ -607,7 +574,6 @@
         (Ok(a), Ok(b)) => a.components().next() == b.components().next(),
         _ => false,
     }
->>>>>>> 2c4c21e8
 }
 
 #[cfg(test)]
