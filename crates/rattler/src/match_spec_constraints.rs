--- conflicted
+++ resolved
@@ -68,14 +68,7 @@
     fn from(spec: MatchSpec) -> Self {
         Self {
             groups: vec![MatchSpecElement {
-<<<<<<< HEAD
-                version: spec
-                    .version
-                    .map(Into::into)
-                    .unwrap_or_else(|| Range::full()),
-=======
                 version: spec.version.map(Into::into).unwrap_or_else(Range::full),
->>>>>>> 1367a241
                 build_number: spec
                     .build_number
                     .map(Range::singleton)
