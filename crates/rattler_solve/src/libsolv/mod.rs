use crate::{SolveError, SolverBackend, SolverProblem};
pub use input::cache_repodata;
use input::{add_repodata_records, add_solv_file, add_virtual_packages};
pub use libc_byte_slice::LibcByteSlice;
use output::get_required_packages;
use rattler_conda_types::RepoDataRecord;
use std::collections::HashMap;
use std::ffi::CString;
use wrapper::{
    flags::SolverFlag,
    pool::{Pool, Verbosity},
    repo::Repo,
    solve_goal::SolveGoal,
};

mod input;
mod libc_byte_slice;
mod output;
mod wrapper;

<<<<<<< HEAD
/// Represents the information required to load available packages into libsolv for a single channel
/// and platform combination
#[derive(Clone)]
pub struct LibsolvRepoData<'a> {
    /// The actual records after parsing `repodata.json`
    pub records: &'a [RepoDataRecord],

    /// The in-memory .solv file built from the records (if available)
    pub solv_file: Option<&'a LibcByteSlice>,
}

impl LibsolvRepoData<'_> {
    /// Constructs a new `LibsolvRepoData` without a corresponding .solv file
    pub fn from_records(records: &[RepoDataRecord]) -> LibsolvRepoData {
        LibsolvRepoData {
            records,
            solv_file: None,
        }
    }
=======
/// Convenience method that converts a string reference to a CString, replacing NUL characters with
/// whitespace (` `)
fn c_string<T: AsRef<str>>(str: T) -> CString {
    let bytes = str.as_ref().as_bytes();

    let mut vec = Vec::with_capacity(bytes.len() + 1);
    vec.extend_from_slice(bytes);

    for byte in &mut vec {
        if *byte == 0 {
            *byte = b' ';
        }
    }

    // Trailing 0
    vec.push(0);

    // Safe because the string does is guaranteed to have no NUL bytes other than the trailing one
    unsafe { CString::from_vec_with_nul_unchecked(vec) }
>>>>>>> 322a2959
}

/// A [`SolverBackend`] implemented using the `libsolv` library
pub struct LibsolvBackend;

impl SolverBackend for LibsolvBackend {
    type RepoData<'a> = LibsolvRepoData<'a>;

    fn solve<'a, TAvailablePackagesIterator: Iterator<Item = Self::RepoData<'a>>>(
        &mut self,
        problem: SolverProblem<TAvailablePackagesIterator>,
    ) -> Result<Vec<RepoDataRecord>, SolveError> {
        // Construct a default libsolv pool
        let pool = Pool::default();

        // Setup proper logging for the pool
        pool.set_debug_callback(|msg, flags| {
            tracing::event!(tracing::Level::DEBUG, flags, "{}", msg);
        });
        pool.set_debug_level(Verbosity::Low);

        // Add virtual packages
        let repo = Repo::new(&pool, "virtual_packages");
        add_virtual_packages(&pool, &repo, &problem.virtual_packages);

        // Mark the virtual packages as installed.
        pool.set_installed(&repo);

        // Create repos for all channel + platform combinations
        let mut repo_mapping = HashMap::new();
        let mut all_repodata_records = Vec::new();
        for repodata in problem.available_packages {
            if repodata.records.is_empty() {
                continue;
            }

            let channel_name = &repodata.records[0].channel;
            let repo = Repo::new(&pool, channel_name);
<<<<<<< HEAD

            if let Some(solv_file) = repodata.solv_file {
                add_solv_file(&pool, &repo, solv_file);
            } else {
                add_repodata_records(&pool, &repo, repodata.records)
                    .map_err(SolveError::ErrorAddingRepodata)?;
            }
=======
            add_repodata_records(&pool, &repo, repodata_records);
>>>>>>> 322a2959

            // Keep our own info about repodata_records
            repo_mapping.insert(repo.id(), repo_mapping.len());
            all_repodata_records.push(repodata.records);

            // We dont want to drop the Repo, its stored in the pool anyway, so just forget it.
            std::mem::forget(repo);
        }

        // Create a special pool for records that are already installed or locked.
        let repo = Repo::new(&pool, "locked");
        let installed_solvables = add_repodata_records(&pool, &repo, &problem.locked_packages);

        // Also add the installed records to the repodata
        repo_mapping.insert(repo.id(), repo_mapping.len());
        all_repodata_records.push(&problem.locked_packages);

        // Create a special pool for records that are pinned and cannot be changed.
        let repo = Repo::new(&pool, "pinned");
        let pinned_solvables = add_repodata_records(&pool, &repo, &problem.pinned_packages);

        // Also add the installed records to the repodata
        repo_mapping.insert(repo.id(), repo_mapping.len());
        all_repodata_records.push(&problem.pinned_packages);

        // Create datastructures for solving
        pool.create_whatprovides();

        // Add matchspec to the queue
        let mut goal = SolveGoal::default();

        // Favor the currently installed packages
        for favor_solvable in installed_solvables {
            goal.favor(favor_solvable);
        }

        // Lock the currently pinned packages
        for locked_solvable in pinned_solvables {
            goal.lock(locked_solvable);
        }

        // Specify the matchspec requests
        for spec in problem.specs {
            let id = pool.intern_matchspec(&spec);
            goal.install(id, false)
        }

        // Construct a solver and solve the problems in the queue
        let mut solver = pool.create_solver();
        solver.set_flag(SolverFlag::allow_uninstall(), true);
        solver.set_flag(SolverFlag::allow_downgrade(), true);

        let transaction = solver
            .solve(&mut goal)
            .map_err(|_| SolveError::Unsolvable)?;

        let required_records = get_required_packages(
            &pool,
            &repo_mapping,
            &transaction,
            all_repodata_records.as_slice(),
        )
        .map_err(|unsupported_operation_ids| {
            SolveError::UnsupportedOperations(
                unsupported_operation_ids
                    .into_iter()
                    .map(|id| format!("libsolv operation {id}"))
                    .collect(),
            )
        })?;

        Ok(required_records)
    }
}

#[cfg(test)]
mod test {
    use crate::libsolv::c_string;
    use rstest::rstest;

    #[rstest]
    #[case("", "")]
    #[case("a\0b\0c\0d\0", "a b c d ")]
    #[case("a b c d", "a b c d")]
    #[case("😒", "😒")]
    fn test_c_string(#[case] input: &str, #[case] expected_output: &str) {
        let output = c_string(input);
        assert_eq!(output.as_bytes(), expected_output.as_bytes());
    }
}<|MERGE_RESOLUTION|>--- conflicted
+++ resolved
@@ -18,7 +18,6 @@
 mod output;
 mod wrapper;
 
-<<<<<<< HEAD
 /// Represents the information required to load available packages into libsolv for a single channel
 /// and platform combination
 #[derive(Clone)]
@@ -38,7 +37,8 @@
             solv_file: None,
         }
     }
-=======
+}
+
 /// Convenience method that converts a string reference to a CString, replacing NUL characters with
 /// whitespace (` `)
 fn c_string<T: AsRef<str>>(str: T) -> CString {
@@ -58,7 +58,6 @@
 
     // Safe because the string does is guaranteed to have no NUL bytes other than the trailing one
     unsafe { CString::from_vec_with_nul_unchecked(vec) }
->>>>>>> 322a2959
 }
 
 /// A [`SolverBackend`] implemented using the `libsolv` library
@@ -97,17 +96,12 @@
 
             let channel_name = &repodata.records[0].channel;
             let repo = Repo::new(&pool, channel_name);
-<<<<<<< HEAD
 
             if let Some(solv_file) = repodata.solv_file {
                 add_solv_file(&pool, &repo, solv_file);
             } else {
-                add_repodata_records(&pool, &repo, repodata.records)
-                    .map_err(SolveError::ErrorAddingRepodata)?;
+                add_repodata_records(&pool, &repo, repodata.records);
             }
-=======
-            add_repodata_records(&pool, &repo, repodata_records);
->>>>>>> 322a2959
 
             // Keep our own info about repodata_records
             repo_mapping.insert(repo.id(), repo_mapping.len());
