--- conflicted
+++ resolved
@@ -17,12 +17,8 @@
 serde = { version = "1.0.163", features = ["derive"], optional = true }
 sha2 = "0.10.6"
 md-5 = "0.10.5"
-<<<<<<< HEAD
-serde_with = "2.3.1"
 blake2 = "0.10.6"
-=======
 serde_with = "3.0.0"
->>>>>>> 4caa0e77
 
 [features]
 tokio = ["dep:tokio"]
