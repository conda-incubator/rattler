--- conflicted
+++ resolved
@@ -126,11 +126,7 @@
 /// this problem by appending an underscore to plain version numbers:
 ///
 /// 1.0.1_ < 1.0.1a =>  True   # ensure correct ordering for openssl
-<<<<<<< HEAD
-#[derive(Clone, Eq)]
-=======
 #[derive(Clone, Eq, Deserialize, Default)]
->>>>>>> f3eddf01
 pub struct Version {
     /// Individual components of the version.
     ///
