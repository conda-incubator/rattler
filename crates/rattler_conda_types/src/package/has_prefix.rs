--- conflicted
+++ resolved
@@ -32,25 +32,7 @@
         Path::new("info/has_prefix")
     }
 
-<<<<<<< HEAD
-    /// Parses a `has_prefix` file from a file.
-    pub fn from_path(path: impl AsRef<Path>) -> Result<Self, std::io::Error> {
-        Self::from_reader(File::open(path.as_ref())?)
-    }
-
-    /// Reads the file from a package archive directory
-    pub fn from_package_directory(path: &Path) -> Result<Self, std::io::Error> {
-        Self::from_path(&path.join("info/has_prefix"))
-    }
-}
-
-impl FromStr for HasPrefix {
-    type Err = std::io::Error;
-
-    fn from_str(s: &str) -> Result<Self, Self::Err> {
-=======
     fn from_str(str: &str) -> Result<Self, std::io::Error> {
->>>>>>> d4df1c91
         Ok(Self {
             files: str
                 .lines()
