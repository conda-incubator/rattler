//! This is the definitions for a conda-lock file format
//! It is modeled on the definitions found at: [conda-lock models](https://github.com/conda/conda-lock/blob/main/conda_lock/lockfile/models.py)
//! Most names were kept the same as in the models file. So you can refer to those exactly.
//! However, some types were added to enforce a bit more type safety.
use crate::conda_lock::PackageHashes::{Md5, Md5Sha256, Sha256};
use crate::{ParsePlatformError, Platform};
use rattler_digest::serde::SerializableHash;
use serde::de::Error;
use serde::{Deserialize, Deserializer, Serialize, Serializer};
use sha2::digest::Output;
use std::collections::HashMap;
use std::fmt::{Display, Formatter};
use std::fs::File;
use std::io::Read;
use std::path::Path;
use std::str::FromStr;
use url::Url;

mod builder;
mod content_hash;

/// Default version for the conda-lock file format
const fn default_version() -> u32 {
    1
}

/// Represents the conda-lock file
/// Contains the metadata regarding the lock files
/// also the locked packages
#[derive(Serialize, Deserialize)]
pub struct CondaLock {
    /// Metadata for the lock file
    pub metadata: LockMeta,

    /// Locked packages
    pub package: Vec<LockedDependency>,

    /// Version of the conda-lock file format
    #[serde(default = "default_version")]
    pub version: u32,
}

#[allow(missing_docs)]
#[derive(Debug, thiserror::Error)]
pub enum ParseCondaLockError {
    /// The platform could not be parsed
    #[error(transparent)]
    InvalidPlatform(#[from] ParsePlatformError),

    #[error(transparent)]
    IoError(#[from] std::io::Error),

    #[error(transparent)]
    ParseError(#[from] serde_yaml::Error),
}

impl FromStr for CondaLock {
    type Err = ParseCondaLockError;

    fn from_str(s: &str) -> Result<Self, Self::Err> {
        serde_yaml::from_str(s).map_err(ParseCondaLockError::ParseError)
    }
}

impl CondaLock {
    /// This returns the packages for the specific platform
    /// Will return an empty iterator if no packages exist in
    /// this lock file for this specific platform
    pub fn packages_for_platform(
        &self,
        platform: Platform,
    ) -> impl Iterator<Item = &LockedDependency> {
        self.package.iter().filter(move |p| p.platform == platform)
    }

    /// Parses an conda-lock file from a reader.
    pub fn from_reader(mut reader: impl Read) -> Result<Self, ParseCondaLockError> {
        let mut str = String::new();
        reader.read_to_string(&mut str)?;
        Self::from_str(&str)
    }

    /// Parses an conda-lock file from a file.
    pub fn from_path(path: &Path) -> Result<Self, ParseCondaLockError> {
        Self::from_reader(File::open(path)?)
    }
}

#[derive(Serialize, Deserialize)]
/// Metadata for the [`CondaLock`] file
pub struct LockMeta {
    /// Hash of dependencies for each target platform
    pub content_hash: HashMap<Platform, String>,
    /// Channels used to resolve dependencies
    pub channels: Vec<Channel>,
    /// The platforms this lock file supports
    pub platforms: Vec<Platform>,
    /// Paths to source files, relative to the parent directory of the lockfile
    pub sources: Vec<String>,
    /// Metadata dealing with the time lockfile was created
    pub time_metadata: Option<TimeMeta>,
    /// Metadata dealing with the git repo the lockfile was created in and the user that created it
    pub git_metadata: Option<GitMeta>,
    /// Metadata dealing with the input files used to create the lockfile
    pub inputs_metadata: Option<HashMap<String, PackageHashes>>,
    /// Custom metadata provided by the user to be added to the lockfile
    pub custom_metadata: Option<HashMap<String, String>>,
}

/// Stores information about when the lockfile was generated
#[derive(Serialize, Deserialize)]
pub struct TimeMeta {
    /// Time stamp of lock-file creation format
    // TODO: I think this is UTC time, change this later, conda-lock is not really using this now
    pub created_at: String,
}

/// Stores information about the git repo the lockfile is being generated in (if applicable) and
/// the git user generating the file.
#[derive(Serialize, Deserialize)]
pub struct GitMeta {
    /// Git user.name field of global config
    pub git_user_name: String,
    /// Git user.email field of global config
    pub git_user_email: String,
    /// sha256 hash of the most recent git commit that modified one of the input files for this lockfile
    pub git_sha: String,
}

/// Represents whether this is a dependency managed by pip or conda
#[derive(Serialize, Deserialize)]
#[serde(rename_all = "lowercase")]
pub enum Manager {
    /// The "conda" manager
    Conda,
    /// The pip manager
    Pip,
}

#[derive(Serialize, Deserialize, Eq, PartialEq, Hash)]
/// This is basically a MatchSpec but will never contain the package name
pub struct VersionConstraint(String);

impl Display for VersionConstraint {
    fn fmt(&self, f: &mut Formatter<'_>) -> std::fmt::Result {
        write!(f, "{}", self.0)
    }
}

/// This implementation of the `Deserialize` trait for the `PackageHashes` struct
///
/// It expects the input to have either a `md5` field, a `sha256` field, or both.
/// If both fields are present, it constructs a `Md5Sha256` instance with their values.
/// If only the `md5` field is present, it constructs a `Md5` instance with its value.
/// If only the `sha256` field is present, it constructs a `Sha256` instance with its value.
/// If neither field is present it returns an error
pub enum PackageHashes {
    /// Contains an MD5 hash
    Md5(Output<md5::Md5>),
    /// Contains as Sha256 Hash
    Sha256(Output<sha2::Sha256>),
    /// Contains both hashes
    Md5Sha256(Output<md5::Md5>, Output<sha2::Sha256>),
}

#[derive(Serialize, Deserialize)]
struct RawPackageHashes {
    md5: Option<SerializableHash<md5::Md5>>,
    sha256: Option<SerializableHash<sha2::Sha256>>,
}

impl Serialize for PackageHashes {
    fn serialize<S>(&self, serializer: S) -> Result<S::Ok, S::Error>
    where
        S: Serializer,
    {
        let raw = match self {
            Md5(hash) => RawPackageHashes {
                md5: Some(SerializableHash::from(*hash)),
                sha256: None,
            },
            Sha256(hash) => RawPackageHashes {
                md5: None,
                sha256: Some(SerializableHash::from(*hash)),
            },
            Md5Sha256(md5hash, sha) => RawPackageHashes {
                md5: Some(SerializableHash::from(*md5hash)),
                sha256: Some(SerializableHash::from(*sha)),
            },
        };
        raw.serialize(serializer)
    }
}

// This implementation of the `Deserialize` trait for the `PackageHashes` struct
//
// It expects the input to have either a `md5` field, a `sha256` field, or both.
// If both fields are present, it constructs a `Md5Sha256` instance with their values.
// If only the `md5` field is present, it constructs a `Md5` instance with its value.
// If only the `sha256` field is present, it constructs a `Sha256` instance with its value.
// If neither field is present it returns an error
impl<'de> Deserialize<'de> for PackageHashes {
    fn deserialize<D>(deserializer: D) -> Result<Self, D::Error>
    where
        D: Deserializer<'de>,
    {
        let temp = RawPackageHashes::deserialize(deserializer)?;
        Ok(match (temp.md5, temp.sha256) {
            (Some(md5), Some(sha)) => Md5Sha256(md5.into(), sha.into()),
            (Some(md5), None) => Md5(md5.into()),
            (None, Some(sha)) => Sha256(sha.into()),
            _ => return Err(Error::custom("Expected `sha256` field `md5` field or both")),
        })
    }
}

/// Default category of a locked package
fn default_category() -> String {
    "main".to_string()
}

/// A locked single dependency / package
#[derive(Serialize, Deserialize)]
pub struct LockedDependency {
    /// Package name of dependency
    pub name: String,
    /// Locked version
    pub version: String,
    /// Pip or Conda managed
    pub manager: Manager,
    /// What platform is this package for
    pub platform: Platform,
    /// What are its own dependencies mapping name to version constraint
    pub dependencies: HashMap<String, VersionConstraint>,
    /// URL to find it at
    pub url: Url,
    /// Hashes of the package
    pub hash: PackageHashes,
    /// Is the dependency optional
    pub optional: bool,
    /// Used for pip packages
    #[serde(default = "default_category")]
    pub category: String,
    /// ???
    pub source: Option<Url>,
    /// Build string
    pub build: Option<String>,
}

/// The URL for the dependency (currently only used for pip packages)
#[derive(Serialize, Deserialize)]
pub struct DependencySource {
    // According to:
    // https://github.com/conda/conda-lock/blob/854fca9923faae95dc2ddd1633d26fd6b8c2a82d/conda_lock/lockfile/models.py#L27
    // It also has a type field but this can only be url at the moment
    // so leaving it out for now!
    /// URL of the dependency
    pub url: Url,
}

<<<<<<< HEAD
#[derive(Serialize, Deserialize, Clone, Debug)]
=======
/// The conda channel that was used for the dependency
#[derive(Serialize, Deserialize)]
>>>>>>> 77d37c49
pub struct Channel {
    /// Called `url` but can also be the name of the channel e.g. `conda-forge`
    pub url: String,
    /// Used env vars for the channel (e.g. hints for passwords or other secrets)
    pub used_env_vars: Vec<String>,
}

impl From<String> for Channel {
    fn from(url: String) -> Self {
        Self {
            url,
            used_env_vars: Default::default(),
        }
    }
}

impl From<&str> for Channel {
    fn from(url: &str) -> Self {
        Self {
            url: url.to_string(),
            used_env_vars: Default::default(),
        }
    }
}

#[cfg(test)]
mod test {
    use super::PackageHashes;
    use crate::conda_lock::CondaLock;
    use crate::Platform;
    use insta::assert_yaml_snapshot;
    use serde_yaml::from_str;
    use std::path::Path;

    #[test]
    fn test_package_hashes() {
        let yaml = r#"
          md5: 4eccaeba205f0aed9ac3a9ea58568ca3
          sha256: f240217476e148e825420c6bc3a0c0efb08c0718b7042fae960400c02af858a3
    "#;

        let result: PackageHashes = from_str(yaml).unwrap();
        assert!(matches!(result, PackageHashes::Md5Sha256(_, _)));

        let yaml = r#"
          md5: 4eccaeba205f0aed9ac3a9ea58568ca3
    "#;

        let result: PackageHashes = from_str(yaml).unwrap();
        assert!(matches!(result, PackageHashes::Md5(_)));

        let yaml = r#"
          sha256: f240217476e148e825420c6bc3a0c0efb08c0718b7042fae960400c02af858a3
    "#;

        let result: PackageHashes = from_str(yaml).unwrap();
        assert!(matches!(result, PackageHashes::Sha256(_)));
    }

    fn lock_file_path() -> String {
        format!(
            "{}/{}",
            env!("CARGO_MANIFEST_DIR"),
            "../../test-data/conda-lock/numpy-conda-lock.yml"
        )
    }

    fn lock_file_path_python() -> String {
        format!(
            "{}/{}",
            env!("CARGO_MANIFEST_DIR"),
            "../../test-data/conda-lock/python-conda-lock.yml"
        )
    }

    #[test]
    fn read_conda_lock() {
        // Try to read conda_lock
        let conda_lock = CondaLock::from_path(Path::new(&lock_file_path())).unwrap();
        // Make sure that we have parsed some packages
        insta::with_settings!({sort_maps => true}, {
        insta::assert_yaml_snapshot!(conda_lock);
        });
    }

    #[test]
    fn read_conda_lock_python() {
        // Try to read conda_lock
        let conda_lock = CondaLock::from_path(Path::new(&lock_file_path_python())).unwrap();
        // Make sure that we have parsed some packages
        insta::with_settings!({sort_maps => true}, {
        insta::assert_yaml_snapshot!(conda_lock);
        });
    }

    #[test]
    fn packages_for_platform() {
        // Try to read conda_lock
        let conda_lock = CondaLock::from_path(Path::new(&lock_file_path())).unwrap();
        // Make sure that we have parsed some packages
        assert!(!conda_lock.package.is_empty());
        insta::with_settings!({sort_maps => true}, {
        assert_yaml_snapshot!(
            conda_lock
                .packages_for_platform(Platform::Linux64)
                .collect::<Vec<_>>()
        );
        assert_yaml_snapshot!(
            conda_lock
                .packages_for_platform(Platform::Osx64)
                .collect::<Vec<_>>()
        );
        assert_yaml_snapshot!(
            conda_lock
                .packages_for_platform(Platform::OsxArm64)
                .collect::<Vec<_>>()
        );
            })
    }
}<|MERGE_RESOLUTION|>--- conflicted
+++ resolved
@@ -258,12 +258,8 @@
     pub url: Url,
 }
 
-<<<<<<< HEAD
+/// The conda channel that was used for the dependency
 #[derive(Serialize, Deserialize, Clone, Debug)]
-=======
-/// The conda channel that was used for the dependency
-#[derive(Serialize, Deserialize)]
->>>>>>> 77d37c49
 pub struct Channel {
     /// Called `url` but can also be the name of the channel e.g. `conda-forge`
     pub url: String,
