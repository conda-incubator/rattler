--- conflicted
+++ resolved
@@ -1,30 +1,18 @@
 use crate::{
-<<<<<<< HEAD
-    arena::{Arena, ArenaId},
-    id::{ClauseId, SolvableId},
-    id::{LearntClauseId, NameId},
-    mapping::Mapping,
-=======
     internal::{
         arena::{Arena, ArenaId},
-        frozen_copy_map::FrozenCopyMap,
-        id::{CandidatesId, ClauseId, DependenciesId, LearntClauseId, NameId, SolvableId},
+        id::{ClauseId, LearntClauseId, NameId, SolvableId},
         mapping::Mapping,
     },
->>>>>>> 9db4c581
     pool::Pool,
     problem::Problem,
     solvable::SolvableInner,
     DependencyProvider, PackageName, VersionSet, VersionSetId,
 };
-
-<<<<<<< HEAD
+use std::collections::HashSet;
+use std::fmt::Display;
+
 use itertools::Itertools;
-use std::{collections::HashSet, fmt::Display};
-=======
-use elsa::{FrozenMap, FrozenVec};
-use std::{collections::HashSet, fmt::Display, marker::PhantomData};
->>>>>>> 9db4c581
 
 pub use cache::SolverCache;
 use clause::{Clause, ClauseState, Literal};
@@ -475,7 +463,6 @@
         unreachable!()
     }
 
-<<<<<<< HEAD
     fn lazy_add_decision(
         &mut self,
         solvable_id: SolvableId,
@@ -488,13 +475,6 @@
         if value {
             self.add_clauses_for_solvable(solvable_id)
                 .expect("handle this");
-=======
-                    if decided {
-                        tracing::info!("Set {} = false", solvable_id.display(self.pool()));
-                    }
-                }
-            }
->>>>>>> 9db4c581
         }
 
         // Add the decision to the tracker
@@ -588,19 +568,9 @@
         level += 1;
 
         tracing::info!(
-<<<<<<< HEAD
-            "=== Install {} at level {level} (required by {})",
-            self.pool()
-                .resolve_internal_solvable(solvable)
-                .display(self.pool()),
-            self.pool()
-                .resolve_internal_solvable(required_by)
-                .display(self.pool()),
-=======
             "╤══ Install {} at level {level} (required by {})",
             solvable.display(self.pool()),
             required_by.display(self.pool()),
->>>>>>> 9db4c581
         );
 
         // Add clauses for the solvable. Might result in incompatibility.
@@ -629,16 +599,8 @@
 
             {
                 tracing::info!(
-<<<<<<< HEAD
-                    "=== Propagation conflicted: could not set {solvable} to {attempted_value}",
-                    solvable = self
-                        .pool()
-                        .resolve_internal_solvable(conflicting_solvable)
-                        .display(self.pool())
-=======
                     "├─ Propagation conflicted: could not set {solvable} to {attempted_value}",
                     solvable = solvable.display(self.pool())
->>>>>>> 9db4c581
                 );
                 tracing::info!(
                     "│  During unit propagation for clause: {:?}",
@@ -673,13 +635,7 @@
 
                     tracing::info!(
                         "* ({level}) {action} {}. Reason: {:?}",
-<<<<<<< HEAD
-                        self.pool()
-                            .resolve_internal_solvable(decision.solvable_id)
-                            .display(self.pool()),
-=======
                         decision.solvable_id.display(self.pool()),
->>>>>>> 9db4c581
                         clause.debug(self.pool()),
                     );
                 }
@@ -703,15 +659,8 @@
             self.lazy_add_decision(literal.solvable_id, decision, learned_clause_id, level)
                 .expect("bug: solvable was already decided!");
             tracing::info!(
-<<<<<<< HEAD
-                "=== Propagate after learn: {} = {decision}",
-                self.pool()
-                    .resolve_internal_solvable(literal.solvable_id)
-                    .display(self.pool())
-=======
                 "├─ Propagate after learn: {} = {decision}",
                 literal.solvable_id.display(self.pool())
->>>>>>> 9db4c581
             );
         }
 
@@ -760,15 +709,8 @@
 
             if decided {
                 tracing::info!(
-<<<<<<< HEAD
-                    "Propagate assertion {} = {}",
-                    self.pool()
-                        .resolve_internal_solvable(literal.solvable_id)
-                        .display(self.pool()),
-=======
                     "├─ Propagate assertion {} = {}",
                     literal.solvable_id.display(self.pool()),
->>>>>>> 9db4c581
                     decision
                 );
             }
@@ -853,25 +795,9 @@
                             )
                             .map_err(|_| (remaining_watch.solvable_id, true, this_clause_id))?;
 
-<<<<<<< HEAD
                         if remaining_watch.satisfying_value() {
                             self.add_clauses_for_solvable(remaining_watch.solvable_id)
                                 .map_err(|cause| (remaining_watch.solvable_id, false, cause))?;
-=======
-                        if decided {
-                            match clause.kind {
-                                // Skip logging for ForbidMultipleInstances, which is so noisy
-                                Clause::ForbidMultipleInstances(..) => {}
-                                _ => {
-                                    tracing::info!(
-                                        "├─ Propagate {} = {}. {:?}",
-                                        remaining_watch.solvable_id.display(self.provider.pool()),
-                                        remaining_watch.satisfying_value(),
-                                        clause.debug(self.provider.pool()),
-                                    );
-                                }
-                            }
->>>>>>> 9db4c581
                         }
 
                         // TODO: This is causing a lifetime issue. Can we solve that somehow?
@@ -881,12 +807,10 @@
                         //         Clause::ForbidMultipleInstances(..) => {}
                         //         _ => {
                         //             tracing::info!(
-                        //                 "Propagate {} = {}. {:?}",
-                        //                 self.cache
-                        //                     .pool()
-                        //                     .resolve_internal_solvable(remaining_watch.solvable_id),
+                        //                 "├─ Propagate {} = {}. {:?}",
+                        //                 remaining_watch.solvable_id.display(self.provider.pool()),
                         //                 remaining_watch.satisfying_value(),
-                        //                 clause.debug(self.cache.pool()),
+                        //                 clause.debug(self.provider.pool()),
                         //             );
                         //         }
                         //     }
@@ -1098,20 +1022,6 @@
             self.watches.start_watching(clause, clause_id);
         }
 
-<<<<<<< HEAD
-        tracing::info!(
-            "Learnt disjunction:\n{}",
-            learnt
-                .into_iter()
-                .format_with("\n", |lit, f| f(&format_args!(
-                    "- {}{}",
-                    if lit.negate { "NOT " } else { "" },
-                    self.pool()
-                        .resolve_internal_solvable(lit.solvable_id)
-                        .display(self.pool())
-                )))
-        );
-=======
         tracing::info!("├─ Learnt disjunction:",);
         for lit in learnt {
             tracing::info!(
@@ -1120,7 +1030,6 @@
                 lit.solvable_id.display(self.pool())
             );
         }
->>>>>>> 9db4c581
 
         // Should revert at most to the root level
         let target_level = back_track_to.max(1);
@@ -1332,11 +1241,7 @@
 
         fn sort_candidates(
             &self,
-<<<<<<< HEAD
-            _solver: &SolverCache<PackRange, String, Self>,
-=======
-            _solver: &Solver<Range<Pack>, String, Self>,
->>>>>>> 9db4c581
+            _solver: &SolverCache<Range<Pack>, String, Self>,
             solvables: &mut [SolvableId],
         ) {
             solvables.sort_by(|a, b| {
@@ -1405,12 +1310,7 @@
         use std::fmt::Write;
         let mut buf = String::new();
         for &solvable_id in solvables {
-<<<<<<< HEAD
-            let solvable = pool.resolve_solvable(solvable_id);
-            writeln!(buf, "{}={}", solvable.name.display(pool), solvable.inner).unwrap();
-=======
             writeln!(buf, "{}", solvable_id.display(pool)).unwrap();
->>>>>>> 9db4c581
         }
 
         buf
@@ -1530,23 +1430,7 @@
                 p.display_user_friendly(&solver, &DefaultSolvableDisplay)
             ),
         };
-<<<<<<< HEAD
         insta::assert_snapshot!(solved);
-=======
-
-        use std::fmt::Write;
-        let mut display_result = String::new();
-        for &solvable_id in &solved {
-            writeln!(
-                display_result,
-                "{solvable}",
-                solvable = solvable_id.display(solver.pool())
-            )
-            .unwrap();
-        }
-
-        insta::assert_snapshot!(display_result);
->>>>>>> 9db4c581
     }
 
     /// The non-existing package should not be selected
@@ -1847,11 +1731,7 @@
     }
 
     #[test]
-<<<<<<< HEAD
-    #[traced_test]
-=======
     #[tracing_test::traced_test]
->>>>>>> 9db4c581
     fn test_unsat_constrains_2() {
         let mut provider = BundleBoxProvider::from_packages(&[
             ("a", 1, vec!["b"]),
@@ -1868,11 +1748,7 @@
 
     #[test]
     fn test_missing_dep() {
-<<<<<<< HEAD
         let mut provider =
-=======
-        let provider =
->>>>>>> 9db4c581
             BundleBoxProvider::from_packages(&[("a", 2, vec!["missing"]), ("a", 1, vec![])]);
         let requirements = provider.requirements(&["a"]);
         let mut solver = Solver::new(provider);
@@ -1884,8 +1760,6 @@
         };
         insta::assert_snapshot!(result);
     }
-<<<<<<< HEAD
-=======
 
     #[test]
     #[tracing_test::traced_test]
@@ -1913,5 +1787,4 @@
         let solved = solver.solve(requirements).unwrap();
         insta::assert_snapshot!(transaction_to_string(solver.pool(), &solved));
     }
->>>>>>> 9db4c581
 }