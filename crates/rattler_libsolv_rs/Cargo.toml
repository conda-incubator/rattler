[package]
name = "rattler_libsolv_rs"
version.workspace = true
edition.workspace = true
authors = ["Adolfo Ochagavía <github@adolfo.ochagavia.nl>"]
description = "SAT solving library for dependency resolution"
categories.workspace = true
homepage.workspace = true
repository.workspace = true
license.workspace = true
readme.workspace = true

[dependencies]
itertools = "0.11.0"
petgraph = "0.6.4"
tracing = "0.1.37"
elsa = "1.9.0"
serde = { version = "1.0", features = ["derive"], optional = true }

[dev-dependencies]
insta = "1.31.0"
indexmap = "2.0.0"
<<<<<<< HEAD
proptest = "1.2.0"
=======
tracing-test = "0.2.4"
>>>>>>> f9481601
<|MERGE_RESOLUTION|>--- conflicted
+++ resolved
@@ -20,8 +20,5 @@
 [dev-dependencies]
 insta = "1.31.0"
 indexmap = "2.0.0"
-<<<<<<< HEAD
 proptest = "1.2.0"
-=======
-tracing-test = "0.2.4"
->>>>>>> f9481601
+tracing-test = "0.2.4"