--- conflicted
+++ resolved
@@ -15,17 +15,11 @@
 petgraph = "0.6.4"
 tracing = "0.1.37"
 elsa = "1.9.0"
-<<<<<<< HEAD
 bitvec = "1.0.1"
-=======
 serde = { version = "1.0", features = ["derive"], optional = true }
->>>>>>> 9db4c581
 
 [dev-dependencies]
 insta = "1.31.0"
 indexmap = "2.0.0"
-<<<<<<< HEAD
-=======
 proptest = "1.2.0"
->>>>>>> 9db4c581
 tracing-test = "0.2.4"