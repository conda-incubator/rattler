<<<<<<< HEAD
use futures::StreamExt;
use indicatif::{MultiProgress, ProgressFinish, ProgressStyle};
use rattler_conda_types::{Channel, ChannelConfig, MatchSpec, Platform, RepoData, RepoDataRecord};
use rattler_repodata_gateway::fetch::{CacheResult, DownloadProgress, FetchRepoDataOptions};
use reqwest::Client;
use std::io::Error;
use std::path::Path;
use std::time::Duration;
use tokio::task::JoinHandle;
=======
use rattler_conda_types::{Channel, ChannelConfig, MatchSpec};
use rattler_solve::RequestedAction;
>>>>>>> 531fd999

#[derive(Debug, clap::Parser)]
pub struct Opt {
    #[clap(short)]
    channels: Option<Vec<String>>,

    #[clap(required = true)]
    specs: Vec<String>,
}

pub async fn create(opt: Opt) -> anyhow::Result<()> {
    let channel_config = ChannelConfig::default();

    // Parse the match specs
    let _specs = opt
        .specs
        .iter()
        .map(|spec| {
            MatchSpec::from_str(spec, &channel_config).map(|s| (s, RequestedAction::Install))
        })
        .collect::<Result<Vec<_>, _>>()?;

    // Get the cache directory
    let cache_dir = dirs::cache_dir()
        .ok_or_else(|| anyhow::anyhow!("could not determine cache directory for current platform"))?
        .join("rattler/cache");
    std::fs::create_dir_all(&cache_dir)
        .map_err(|e| anyhow::anyhow!("could not create cache directory: {}", e))?;

    // Get the channels to download
    let channels = opt
        .channels
        .unwrap_or_else(|| vec![String::from("conda-forge")])
        .into_iter()
        .map(|channel_str| Channel::from_str(&channel_str, &channel_config))
        .collect::<Result<Vec<_>, _>>()?;

    // Get the channels in combination with the platforms
    let channel_urls = channels
        .iter()
        .flat_map(|channel| {
            channel
                .platforms_or_default()
                .into_iter()
                .map(move |platform| (channel.clone(), *platform))
        })
        .collect::<Vec<_>>();

    // Start downloading each repodata.json
    let download_client = Client::builder()
        .no_gzip()
        .build()
        .expect("failed to create client");
    let multi_progress = indicatif::MultiProgress::new();
    let repodata_cache = cache_dir.join("repodata");
    let channel_and_platform_len = channel_urls.len();
    let repodatas = futures::stream::iter(channel_urls)
        .map(move |(channel, platform)| {
            let repodata_cache = repodata_cache.clone();
            let download_client = download_client.clone();
            let multi_progress = multi_progress.clone();
            async move {
                fetch_repo_data_records_with_progress(
                    channel,
                    platform,
                    &repodata_cache,
                    download_client.clone(),
                    multi_progress,
                )
                .await
            }
        })
        .buffer_unordered(channel_and_platform_len)
        .collect::<Vec<_>>()
        .await
        // Collect into another iterator where we extract the first errornous result
        .into_iter()
        .collect::<Result<Vec<_>, _>>()?;

    // // Download all repo data from the channels and create an index
    // let repo_data_per_source = MultiRequestRepoDataBuilder::default()
    //     .set_cache_dir(&cache_dir)
    //     .set_listener(terminal_progress())
    //     .set_fail_fast(false)
    //     .add_channels(channels)
    //     .request()
    //     .await;
    //
    // // Error out if fetching one of the sources resulted in an error.
    // let repo_data = repo_data_per_source
    //     .into_iter()
    //     .map(|(channel, _, result)| result.map(|data| (channel, data)))
    //     .collect::<Result<Vec<_>, _>>()?;
    //
    // let solver_problem = SolverProblem {
    //     channels: repo_data
    //         .iter()
    //         .map(|(channel, repodata)| (channel.base_url().to_string(), repodata))
    //         .collect(),
    //     specs,
    // };
    //
    // let result = solver_problem.solve()?;
    // println!("{:#?}", result);

    Ok(())
}

async fn fetch_repo_data_records_with_progress(
    channel: Channel,
    platform: Platform,
    repodata_cache: &Path,
    client: Client,
    multi_progress: MultiProgress,
) -> Result<Vec<RepoDataRecord>, anyhow::Error> {
    // Create a progress bar
    let progress_bar = multi_progress.add(
        indicatif::ProgressBar::new(1)
            .with_finish(ProgressFinish::AndLeave)
            .with_prefix(format!("{}/{platform}", friendly_channel_name(&channel)))
            .with_style(default_progress_style()),
    );
    progress_bar.enable_steady_tick(Duration::from_millis(100));

    // Download the repodata.json
    let download_progress_progress_bar = progress_bar.clone();
    let result = rattler_repodata_gateway::fetch::fetch_repo_data(
        channel.platform_url(platform),
        client,
        &repodata_cache,
        FetchRepoDataOptions {
            download_progress: Some(Box::new(move |DownloadProgress { total, bytes }| {
                download_progress_progress_bar.set_length(total.unwrap_or(bytes));
                download_progress_progress_bar.set_position(bytes);
            })),
            ..Default::default()
        },
    )
    .await;

    // Error out if an error occurred, but also update the progress bar
    let result = match result {
        Err(e) => {
            progress_bar.set_style(errored_progress_style());
            progress_bar.finish_with_message("Error");
            return Err(e.into());
        }
        Ok(result) => result,
    };

    // Notify that we are deserializing
    progress_bar.set_style(deserializing_progress_style());
    progress_bar.set_message("Deserializing..");

    // Deserialize the data. This is a hefty blocking operation so we spawn it as a tokio blocking
    // task.
    let repo_data_json_path = result.repo_data_json_path.clone();
    match tokio::task::spawn_blocking(move || {
        RepoData::from_path(repo_data_json_path)
            .map(move |repodata| repodata.into_repo_data_records(&channel))
    })
    .await
    {
        Ok(Ok(repodata)) => {
            progress_bar.set_style(finished_progress_style());
            let is_cache_hit = matches!(
                result.cache_result,
                CacheResult::CacheHit | CacheResult::CacheHitAfterFetch
            );
            progress_bar.finish_with_message(if is_cache_hit { "No changes" } else { "Done" });
            Ok(repodata)
        }
        Ok(Err(err)) => {
            progress_bar.set_style(errored_progress_style());
            progress_bar.finish_with_message("Error");
            Err(err.into())
        }
        Err(err) => {
            if let Ok(panic) = err.try_into_panic() {
                std::panic::resume_unwind(panic);
            }
            progress_bar.set_style(errored_progress_style());
            progress_bar.finish_with_message("Cancelled..");
            // Since the task was cancelled most likely the whole async stack is being cancelled.
            Ok(Vec::new())
        }
    }
}

fn friendly_channel_name(channel: &Channel) -> String {
    channel
        .name
        .as_ref()
        .map(String::from)
        .unwrap_or_else(|| channel.canonical_name())
}

/// Returns the style to use for a progressbar that is currently in progress.
fn default_progress_style() -> ProgressStyle {
    ProgressStyle::default_bar()
        .template("{spinner:.green} {prefix:20!} [{elapsed_precise}] [{bar:.bright.yellow/dim.white}] {bytes:>8} @ {bytes_per_sec:8}").unwrap()
        .progress_chars("━━╾─")
}

/// Returns the style to use for a progressbar that is in Deserializing state.
fn deserializing_progress_style() -> ProgressStyle {
    ProgressStyle::default_bar()
        .template("{spinner:.green} {prefix:20!} [{elapsed_precise}] [{bar:.bright.green/dim.white}] {wide_msg}").unwrap()
        .progress_chars("━━╾─")
}

/// Returns the style to use for a progressbar that is finished.
fn finished_progress_style() -> ProgressStyle {
    ProgressStyle::default_bar()
        .template("  {prefix:20!} [{elapsed_precise}] {msg:.bold}")
        .unwrap()
        .progress_chars("━━╾─")
}

/// Returns the style to use for a progressbar that is in error state.
fn errored_progress_style() -> ProgressStyle {
    ProgressStyle::default_bar()
        .template("  {prefix:20!} [{elapsed_precise}] {msg:.bold.red}")
        .unwrap()
        .progress_chars("━━╾─")
}<|MERGE_RESOLUTION|>--- conflicted
+++ resolved
@@ -1,17 +1,11 @@
-<<<<<<< HEAD
 use futures::StreamExt;
 use indicatif::{MultiProgress, ProgressFinish, ProgressStyle};
 use rattler_conda_types::{Channel, ChannelConfig, MatchSpec, Platform, RepoData, RepoDataRecord};
 use rattler_repodata_gateway::fetch::{CacheResult, DownloadProgress, FetchRepoDataOptions};
+use rattler_solve::{RequestedAction, SolverBackend, SolverProblem};
 use reqwest::Client;
-use std::io::Error;
 use std::path::Path;
 use std::time::Duration;
-use tokio::task::JoinHandle;
-=======
-use rattler_conda_types::{Channel, ChannelConfig, MatchSpec};
-use rattler_solve::RequestedAction;
->>>>>>> 531fd999
 
 #[derive(Debug, clap::Parser)]
 pub struct Opt {
@@ -25,8 +19,9 @@
 pub async fn create(opt: Opt) -> anyhow::Result<()> {
     let channel_config = ChannelConfig::default();
 
-    // Parse the match specs
-    let _specs = opt
+    // Parse the specs from the command line. We do this explicitly instead of allow clap to deal
+    // with this because we need to parse the `channel_config` when parsing matchspecs.
+    let specs = opt
         .specs
         .iter()
         .map(|spec| {
@@ -34,14 +29,15 @@
         })
         .collect::<Result<Vec<_>, _>>()?;
 
-    // Get the cache directory
+    // Find the default cache directory. Create it if it doesnt exist yet.
     let cache_dir = dirs::cache_dir()
         .ok_or_else(|| anyhow::anyhow!("could not determine cache directory for current platform"))?
         .join("rattler/cache");
     std::fs::create_dir_all(&cache_dir)
         .map_err(|e| anyhow::anyhow!("could not create cache directory: {}", e))?;
 
-    // Get the channels to download
+    // Determine the channels to use from the command line or select the default. Like matchspecs
+    // this also requires the use of the `channel_config` so we have to do this manually.
     let channels = opt
         .channels
         .unwrap_or_else(|| vec![String::from("conda-forge")])
@@ -49,7 +45,9 @@
         .map(|channel_str| Channel::from_str(&channel_str, &channel_config))
         .collect::<Result<Vec<_>, _>>()?;
 
-    // Get the channels in combination with the platforms
+    // Each channel contains multiple subdirectories. Users can specify the subdirectories they want
+    // to use when specifying their channels. If the user didn't specify the default subdirectories
+    // we use defaults based on the current platform.
     let channel_urls = channels
         .iter()
         .flat_map(|channel| {
@@ -60,7 +58,9 @@
         })
         .collect::<Vec<_>>();
 
-    // Start downloading each repodata.json
+    // For each channel/subdirectory combination, download and cache the `repodata.json` that should
+    // be available from the corresponding Url. The code below also displays a nice CLI progress-bar
+    // to give users some more information about what is going on.
     let download_client = Client::builder()
         .no_gzip()
         .build()
@@ -91,31 +91,21 @@
         .into_iter()
         .collect::<Result<Vec<_>, _>>()?;
 
-    // // Download all repo data from the channels and create an index
-    // let repo_data_per_source = MultiRequestRepoDataBuilder::default()
-    //     .set_cache_dir(&cache_dir)
-    //     .set_listener(terminal_progress())
-    //     .set_fail_fast(false)
-    //     .add_channels(channels)
-    //     .request()
-    //     .await;
-    //
-    // // Error out if fetching one of the sources resulted in an error.
-    // let repo_data = repo_data_per_source
-    //     .into_iter()
-    //     .map(|(channel, _, result)| result.map(|data| (channel, data)))
-    //     .collect::<Result<Vec<_>, _>>()?;
-    //
-    // let solver_problem = SolverProblem {
-    //     channels: repo_data
-    //         .iter()
-    //         .map(|(channel, repodata)| (channel.base_url().to_string(), repodata))
-    //         .collect(),
-    //     specs,
-    // };
-    //
-    // let result = solver_problem.solve()?;
-    // println!("{:#?}", result);
+    // Now that we parsed and downloaded all information, construct the packaging problem that we
+    // need to solve. We do this by constructing a `SolverProblem`. This encapsulates all the
+    // information required to be able to solve the problem.
+    let solver_problem = SolverProblem {
+        available_packages: repodatas,
+        installed_packages: vec![],
+        virtual_packages: vec![],
+        specs,
+    };
+
+    // Next, use a solver to solve this specific problem. This provides us with all the operations
+    // we need to apply to our environment to bring it up to date.
+    let result = rattler_solve::LibsolvSolver.solve(solver_problem)?;
+
+    
 
     Ok(())
 }
