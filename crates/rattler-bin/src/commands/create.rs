--- conflicted
+++ resolved
@@ -1,13 +1,11 @@
-<<<<<<< HEAD
+use crate::global_multi_progress;
 use anyhow::Context;
-use futures::stream::FuturesUnordered;
-use futures::TryFutureExt;
-use futures::{stream, FutureExt, StreamExt, TryStreamExt};
+use futures::{stream, stream::FuturesUnordered, FutureExt, StreamExt, TryFutureExt, TryStreamExt};
 use indicatif::{HumanBytes, ProgressBar, ProgressState, ProgressStyle};
-use rattler::install::{
-    link_package, InstallDriver, InstallOptions, Transaction, TransactionOperation,
+use rattler::{
+    install::{link_package, InstallDriver, InstallOptions, Transaction, TransactionOperation},
+    package_cache::PackageCache,
 };
-use rattler::package_cache::PackageCache;
 use rattler_conda_types::{
     Channel, ChannelConfig, GenericVirtualPackage, MatchSpec, Platform, PrefixRecord, RepoData,
     RepoDataRecord,
@@ -15,18 +13,16 @@
 use rattler_repodata_gateway::fetch::{CacheResult, DownloadProgress, FetchRepoDataOptions};
 use rattler_solve::{SolverBackend, SolverProblem};
 use reqwest::Client;
-use std::borrow::Cow;
-use std::env;
-use std::fmt::Write;
-use std::future::ready;
-use std::io::ErrorKind;
-use std::path::{Path, PathBuf};
-use std::time::Duration;
+use std::{
+    borrow::Cow,
+    env,
+    fmt::Write,
+    future::ready,
+    io::ErrorKind,
+    path::{Path, PathBuf},
+    time::Duration,
+};
 use tokio::task::JoinHandle;
-use crate::global_multi_progress;
-=======
-use rattler_conda_types::{Channel, ChannelConfig, MatchSpec};
->>>>>>> e1920833
 
 #[derive(Debug, clap::Parser)]
 pub struct Opt {
@@ -150,7 +146,7 @@
     // Next, use a solver to solve this specific problem. This provides us with all the operations
     // we need to apply to our environment to bring it up to date.
     let required_packages = wrap_in_progress("solving", move || {
-        rattler_solve::LibsolvSolver.solve(solver_problem)
+        rattler_solve::LibsolvBackend.solve(solver_problem)
     })?;
 
     // Construct a transaction to
