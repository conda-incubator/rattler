--- conflicted
+++ resolved
@@ -6,17 +6,11 @@
 
 __all__ = [
     "Version",
-<<<<<<< HEAD
     "VersionWithSource",
-    "MatchSpec",
-    "NamelessMatchSpec",
-    "PackageRecord",
-=======
     "MatchSpec",
     "NamelessMatchSpec",
     "PackageRecord",
     "Channel",
     "ChannelConfig",
     "AuthenticatedClient",
->>>>>>> 1cfb2d8f
 ]