--- conflicted
+++ resolved
@@ -1,11 +1,7 @@
 from __future__ import annotations
 import os
-<<<<<<< HEAD
 from typing import List, Optional, TYPE_CHECKING
-=======
-from typing import List, Optional
 import datetime
->>>>>>> 66c6f2ad
 
 from rattler import VersionWithSource
 from rattler.match_spec.match_spec import MatchSpec
