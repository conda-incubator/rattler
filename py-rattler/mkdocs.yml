--- conflicted
+++ resolved
@@ -49,16 +49,12 @@
       - metadata: 
           - AboutJson: about_json.md
           - RunExportsJson: run_exports_json.md
-<<<<<<< HEAD
           - PathsJson: paths_json.md
           - PathsEntry: paths_entry.md
           - PathType: path_type.md
           - PrefixPlaceholder: prefix_placeholder.md
           - FileMode: file_mode.md
-
-=======
           - IndexJson: index_json.md
->>>>>>> d7dec3b1
       - match_spec:
           - MatchSpec: match_spec.md
           - NamelessMatchSpec: nameless_match_spec.md
